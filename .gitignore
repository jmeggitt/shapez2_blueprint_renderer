--- conflicted
+++ resolved
@@ -1,16 +1,11 @@
 /target
 Cargo.lock
 
-<<<<<<< HEAD
 # Test outputs
 *.png
 
-# Models and test files
+# Models and test input files
 OBJ
 models
 blueprint
-=======
-models/
-blueprint_render.png
-bp.txt
->>>>>>> 580a4a2e
+bp.txt